--- conflicted
+++ resolved
@@ -1065,76 +1065,10 @@
  * STATIC FUNCTIONS: Creating
  * -------------------------------------------------------------- */
 
-<<<<<<< HEAD
 static int32_t uSockCreateEx(uDeviceHandle_t devHandle,
                              uSockType_t type,
                              uSockProtocol_t protocol,
                              int32_t sockHandle)
-=======
-// Receive data on a socket, either UDP or TCP.
-static int32_t receive(const uSockContainer_t *pContainer,
-                       uSockAddress_t *pRemoteAddress,
-                       void *pData, size_t dataSizeBytes)
-{
-    uDeviceHandle_t devHandle = pContainer->socket.devHandle;
-    int32_t sockHandle = pContainer->socket.sockHandle;
-    int32_t negErrnoOrSize = -U_SOCK_ENOSYS;
-    int32_t startTimeMs = uPortGetTickTimeMs();
-    int32_t devType = uDeviceGetDeviceType(devHandle);
-
-    // Run around the loop until a packet of data turns up
-    // or we time out or just once if we're non-blocking.
-    do {
-        if ((pContainer->socket.protocol == U_SOCK_PROTOCOL_UDP) &&
-            (pContainer->socket.pSecurityContext == NULL)) {
-            // UDP (non-secure) style
-            if (devType == (int32_t) U_DEVICE_TYPE_CELL) {
-                negErrnoOrSize = uCellSockReceiveFrom(devHandle,
-                                                      sockHandle,
-                                                      pRemoteAddress,
-                                                      pData,
-                                                      dataSizeBytes);
-            } else if (devType == (int32_t) U_DEVICE_TYPE_SHORT_RANGE) {
-                negErrnoOrSize = uWifiSockReceiveFrom(devHandle,
-                                                      sockHandle,
-                                                      pRemoteAddress,
-                                                      pData,
-                                                      dataSizeBytes);
-            }
-        } else {
-            // TCP or DTLS style
-            if (devType == (int32_t) U_DEVICE_TYPE_CELL) {
-                negErrnoOrSize = uCellSockRead(devHandle,
-                                               sockHandle,
-                                               pData,
-                                               dataSizeBytes);
-            } else if (devType == (int32_t) U_DEVICE_TYPE_SHORT_RANGE) {
-                negErrnoOrSize = uWifiSockRead(devHandle,
-                                               sockHandle,
-                                               pData,
-                                               dataSizeBytes);
-            }
-        }
-        if (negErrnoOrSize < 0) {
-            // Yield for the poll interval
-            uPortTaskBlock(U_SOCK_RECEIVE_POLL_INTERVAL_MS);
-        }
-    } while ((negErrnoOrSize < 0) &&
-             (pContainer->socket.blocking) &&
-             (uPortGetTickTimeMs() - startTimeMs <
-              pContainer->socket.receiveTimeoutMs));
-
-    return negErrnoOrSize;
-}
-
-/* ----------------------------------------------------------------
- * PUBLIC FUNCTIONS: CREATE/OPEN/CLOSE/CLEAN-UP
- * -------------------------------------------------------------- */
-
-// Create a socket.
-int32_t uSockCreate(uDeviceHandle_t devHandle, uSockType_t type,
-                    uSockProtocol_t protocol)
->>>>>>> 70283442
 {
     int32_t descriptorOrError = (int32_t) U_ERROR_COMMON_SUCCESS;
     int32_t errnoLocal;
@@ -1272,7 +1206,8 @@
     // Run around the loop until a packet of data turns up
     // or we time out or just once if we're non-blocking.
     do {
-        if (pContainer->socket.protocol == U_SOCK_PROTOCOL_UDP) {
+        if ((pContainer->socket.protocol == U_SOCK_PROTOCOL_UDP) &&
+            (pContainer->socket.pSecurityContext == NULL)) {
             // UDP style
             if (devType == (int32_t) U_DEVICE_TYPE_CELL) {
                 negErrnoOrSize = uCellSockReceiveFrom(devHandle,
@@ -1288,7 +1223,7 @@
                                                       dataSizeBytes);
             }
         } else {
-            // TCP style
+            // TCP or DTLS style
             if (devType == (int32_t) U_DEVICE_TYPE_CELL) {
                 negErrnoOrSize = uCellSockRead(devHandle,
                                                sockHandle,
